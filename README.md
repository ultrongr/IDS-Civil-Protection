# IDS-testbed

## What is it?

Set up with Open Source IDS components which can be used to verify that a component:​
- implements the IDS specifications for establishing connections and communication.​
- and, thus, can work interoperable with all IDS components in the testbed setup.

## What is it for?

- Component behaviour testing
- Interoperability testing against IDS components (Connector, DAPS, CA, Metadata Broker)
- Preparation for IDS certification
- Starting point for creation of data spaces

## How to get started?

<<<<<<< HEAD
1. Install the reference testbed in the Testbed Folder. You can either use the Preconfigured set up using the [install script](./install.sh) and the [Postman collection](./TestbedPreconfiguration.postman_collection.json) or install and configure every component manually following the [installation guide](./InstallationGuide.md) and the [instructions for preconfigurations](./PreparingPreconfiguredSetup.md). Current available components are: Dataspace connector, DAPS, CA, Metadata Broker.
=======
1. Git clone this repository to your local machine and go into the directory (usually ```cd IDS-testbed```) 
>>>>>>> 4da72932

2. Make sure you have installed Docker and Docker Compose on your machine. Run ```docker compose up -d``` or ```docker-compose up -d``` to start the Testbed. 
   
3. Run the [Postman collection](./Testbed_Preconfiguration.postman_collection.json) to start the tests. Current available components for testing are: Dataspace connector, DAPS, CA, Metadata Broker.

4. Test the compatibility of your own developed component following the steps of the [Testbed User Guide](./TestbedUserGuide.md).

5. Download the [Test Suite](https://gitlab.cc-asp.fraunhofer.de/ksa/ids-certification-testing) and follow the instructions to conduct automated tests for your own developed connector

## Current version (V1.0)

Minimal setup with essential and already available components
![first_version](./pictures/Testbed_1.0.png)

## Roadmap
### Version 2.0 of the test bed

Minimal viable data space with all essential components and first test cases
![next_version](./pictures/Testbed_2.0.png)

### Version X.Y of the test bed

Integration of all intended components into the setup
![next_version](./pictures/Testbed_X.Y.png)

### Final vision for the testbed

On the long run, the testbed should be equipped with a test suite and testing components replacing the  open source reference implementations of the components.
![vision](./pictures/Testbed_vision.png)<|MERGE_RESOLUTION|>--- conflicted
+++ resolved
@@ -15,19 +15,15 @@
 
 ## How to get started?
 
-<<<<<<< HEAD
-1. Install the reference testbed in the Testbed Folder. You can either use the Preconfigured set up using the [install script](./install.sh) and the [Postman collection](./TestbedPreconfiguration.postman_collection.json) or install and configure every component manually following the [installation guide](./InstallationGuide.md) and the [instructions for preconfigurations](./PreparingPreconfiguredSetup.md). Current available components are: Dataspace connector, DAPS, CA, Metadata Broker.
-=======
 1. Git clone this repository to your local machine and go into the directory (usually ```cd IDS-testbed```) 
->>>>>>> 4da72932
 
-2. Make sure you have installed Docker and Docker Compose on your machine. Run ```docker compose up -d``` or ```docker-compose up -d``` to start the Testbed. 
+2. Make sure you have installed Docker and Docker Compose on your machine. Run ```docker compose up -d``` or ```docker-compose up -d``` to start the Testbed. Or install and configure every component manually following the [installation guide](./InstallationGuide.md) and the [instructions for preconfigurations](./PreparingPreconfiguredSetup.md). Current available components are: Dataspace connector, DAPS, CA, Metadata Broker.
    
-3. Run the [Postman collection](./Testbed_Preconfiguration.postman_collection.json) to start the tests. Current available components for testing are: Dataspace connector, DAPS, CA, Metadata Broker.
+3. Run the [Postman collection](./Testbed_Preconfiguration.postman_collection.json) to start the tests.
 
-4. Test the compatibility of your own developed component following the steps of the [Testbed User Guide](./TestbedUserGuide.md).
+4. Download the [Test Suite](https://gitlab.cc-asp.fraunhofer.de/ksa/ids-certification-testing) and follow the instructions to conduct automated tests for your own developed connector
 
-5. Download the [Test Suite](https://gitlab.cc-asp.fraunhofer.de/ksa/ids-certification-testing) and follow the instructions to conduct automated tests for your own developed connector
+5. Test the compatibility of your own developed component following the steps of the [Testbed User Guide](./TestbedUserGuide.md).
 
 ## Current version (V1.0)
 
